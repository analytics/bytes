name:          bytes
category:      Data, Serialization
version:       0.15.0.1
license:       BSD3
cabal-version: >= 1.8
license-file:  LICENSE
author:        Edward A. Kmett
maintainer:    Edward A. Kmett <ekmett@gmail.com>
stability:     experimental
homepage:      https://github.com/ekmett/bytes
bug-reports:   https://github.com/ekmett/bytes/issues
copyright:     Copyright (C) 2013-2015 Edward A. Kmett
build-type:    Custom
tested-with:   GHC == 7.4.1, GHC == 7.6.1
synopsis:      Sharing code for serialization between binary and cereal
description:   Sharing code for serialization between binary and cereal

extra-source-files:
  .travis.yml
  .ghci
  .gitignore
  .vim.custom
  travis/cabal-apt-install
  travis/config
  AUTHORS.markdown
  README.markdown
  CHANGELOG.markdown

source-repository head
  type: git
  location: git://github.com/ekmett/bytes.git

-- You can disable the doctests test suite with -f-test-doctests
flag test-doctests
  description: Enable (or disable via f-test-doctests) the doctest suite when
               using the enable-tests option for cabal.
  default: True
  manual: True

library
  build-depends:
    base                      >= 4.3      && < 5,
    binary                    >= 0.5.1    && < 0.8,
    bytestring                >= 0.9      && < 0.11,
    cereal                    >= 0.3.5    && < 0.5,
    containers                >= 0.3      && < 1,
    hashable                  >= 1.0.1.1  && < 1.4,
    mtl                       >= 2.0      && < 2.3,
    text                      >= 0.2      && < 1.3,
    time                      >= 1.2      && < 1.6,
    transformers              >= 0.2      && < 0.5,
    transformers-compat       >= 0.3      && < 1,
<<<<<<< HEAD
    unordered-containers      >= 0.2      && < 0.3,
=======
    scientific                >= 0.0      && < 1,
>>>>>>> 5e3836ad
    void                      >= 0.6      && < 1

  if impl(ghc >= 7.4 && < 7.6)
    build-depends: ghc-prim

  exposed-modules:
    Data.Bytes.Get
    Data.Bytes.Put
    Data.Bytes.Serial
    Data.Bytes.Signed
    Data.Bytes.VarInt

  ghc-options: -Wall -fwarn-tabs -O2
  c-sources: cbits/i2d.c
  hs-source-dirs: src

test-suite doctests
  type:           exitcode-stdio-1.0
  main-is:        doctests.hs
  ghc-options:    -Wall -threaded
  hs-source-dirs: tests

  if !flag(test-doctests)
    buildable: False
  else
    build-depends:
      base,
      bytes,
      directory      >= 1.0,
      doctest        >= 0.9.1,
      filepath       >= 1.2<|MERGE_RESOLUTION|>--- conflicted
+++ resolved
@@ -50,11 +50,8 @@
     time                      >= 1.2      && < 1.6,
     transformers              >= 0.2      && < 0.5,
     transformers-compat       >= 0.3      && < 1,
-<<<<<<< HEAD
     unordered-containers      >= 0.2      && < 0.3,
-=======
     scientific                >= 0.0      && < 1,
->>>>>>> 5e3836ad
     void                      >= 0.6      && < 1
 
   if impl(ghc >= 7.4 && < 7.6)
