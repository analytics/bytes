--- conflicted
+++ resolved
@@ -1,10 +1,6 @@
 name:          bytes
 category:      Data, Serialization
-<<<<<<< HEAD
 version:       0.15.1
-=======
-version:       0.15.0.2
->>>>>>> 8e2da4c5
 license:       BSD3
 cabal-version: >= 1.8
 license-file:  LICENSE
