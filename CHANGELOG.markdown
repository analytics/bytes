--- conflicted
+++ resolved
@@ -1,14 +1,11 @@
-<<<<<<< HEAD
 0.15.1
 ------
-* Bump support for `cereal`.
-* Drop `Trustworthy` claim, in `Data.Bytes.Put` as we now can sometimes infer `Safe`.
-=======
+* Drop `Trustworthy` claim in `Data.Bytes.Put` as we now can sometimes infer `Safe`.
+
 0.15.0.2
 --------
 * Bump `cereal` bound for 0.5.0.0
 * Add instance `Serial Natural`
->>>>>>> 8e2da4c5
 
 0.15.0.1
 --------
